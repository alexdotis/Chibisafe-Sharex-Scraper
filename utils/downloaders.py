import asyncio
import itertools
from functools import wraps
from pathlib import Path
from typing import Callable, Iterable, List, Optional, Tuple, Type, TypeVar, Union, cast
from urllib.parse import urljoin, urlparse
import aiofiles
import aiohttp
import aiohttp.client_exceptions
from requests.structures import CaseInsensitiveDict
from tqdm import tqdm
import logging

logger = logging.getLogger(__name__)

T = TypeVar("T")
T_Func = TypeVar("T_Func", bound=Callable)


def retry(
    attempts: int,
    timeout: Union[int, float] = 0,
    exceptions: Iterable[Type[Exception]] = (Exception, )
) -> Callable:
    def inner(func: T_Func) -> T_Func:
        @wraps(func)
        async def wrapper(*args, **kwargs):
            times_tried = 0
            while True:
                try:
                    return await func(*args, **kwargs)
                except exceptions as exc:
                    # logger.exception(exc)
                    if times_tried > attempts:
                        logger.exception(f'Raised {exc} exceeded times_tried')
                        raise exc
                    times_tried += 1
                    await asyncio.sleep(timeout)
        return cast(T_Func, wrapper)
    return inner


class Downloader:
    def __init__(self, links: List[str], folder: Path, max_workers: int):
        self.links = links
        self.folder = folder
        self.max_workers = max_workers
        self._semaphore = asyncio.Semaphore(max_workers)

    @retry(attempts=10, timeout=4, exceptions=(
        aiohttp.client_exceptions.ClientPayloadError,
        aiohttp.client_exceptions.ClientOSError,
        aiohttp.client_exceptions.ServerDisconnectedError,
        asyncio.TimeoutError
    ))
    async def download_file(
        self,
        url: str,
        session: aiohttp.ClientSession,
        headers: Optional[CaseInsensitiveDict] = None,
        show_progress: bool = True
    ) -> bytearray:
        """Download the content of given URL and return the obtained bytes."""
        downloaded = bytearray()
        async with self._semaphore:
            resp = await session.get(url, headers=headers)
            total = int(resp.headers.get('Content-Length', 0))
            with tqdm(
                total=total, unit_scale=True,
                unit='B', leave=False,
                desc=url, disable=(not show_progress)
            ) as progress:
                async for chunk, _ in resp.content.iter_chunks():
                    downloaded.extend(chunk)
                    progress.update(len(chunk))
        return downloaded

    async def store_file(self, data: bytearray, filename: str) -> None:
        """Store given data into a file."""
        async with aiofiles.open(self.folder / filename, mode='wb') as f:
            await f.write(data)

    async def download_and_store(
        self,
        url: str,
        session: aiohttp.ClientSession,
        headers: Optional[CaseInsensitiveDict] = None,
        show_progress: bool = True
    ) -> None:
        """Download the content of given URL and store it in a file."""
        data = await self.download_file(url, session, headers=headers, show_progress=show_progress)
<<<<<<< HEAD
=======

>>>>>>> 57c0e500
        filename = url.split("/")[-1]
        await self.store_file(data, filename)

    async def download_all(
        self,
        links: Iterable[str],
        session: aiohttp.ClientSession,
        headers: Optional[CaseInsensitiveDict] = None,
        show_progress: bool = True
    ) -> None:
        """Download the data from all given links and store them into corresponding files."""
        coros = [self.download_and_store(
            link, session, headers, show_progress) for link in links]
        for func in tqdm(asyncio.as_completed(coros), total=len(coros), desc='Processing'):
            await func

    async def download_content(
        self,
        headers: Optional[CaseInsensitiveDict] = None,
        show_progress: bool = True
    ) -> None:
        """Download the content of all links and save them as files."""
        self.folder.mkdir(exist_ok=True)
        async with aiohttp.ClientSession() as session:
            await self.download_all(self.links, session, headers=headers, show_progress=show_progress)


class BunkrDownloader(Downloader):
    @staticmethod
    def bunkr_parse(url: str) -> str:
        """Fix the URL for bunkr.is and construct the headers."""
        changed_url = url.replace('cdn.bunkr', 'stream.bunkr').split('/')
        changed_url.insert(3, 'v')
        changed_url = ''.join(map(lambda x: urljoin('/', x), changed_url))
        return changed_url.replace('/v/', '/d/')

    @staticmethod
    def pairwise_skipping(it: Iterable[T], chunk_size: int) -> Tuple[T, ...]:
        """Iterate over tuples of the iterable of size `chunk_size` at a time.
<<<<<<< HEAD

=======
>>>>>>> 57c0e500
        If the elements can't be evenely split, the last tuple will be
        shrunk to accommodate the rest of the elements.
        """
        # Make a singleton value so that we can work on iterable that
        # would contain None objects as well.
        FILLVALUE = object()
        iters = (iter(it), ) * chunk_size
        for tup in itertools.zip_longest(*iters, fillvalue=FILLVALUE):
            if len(tup) == chunk_size:
                yield tup
            else:
                # Adjust the size of the last tuple to only contain the
                # remaining elements
                lst = []
                for el in tup:
                    if el is FILLVALUE:
                        break
                    lst.append(el)
                return tuple(lst)

    async def download_file(
        self,
        url: str,
        session: aiohttp.ClientSession,
        headers: Optional[CaseInsensitiveDict] = None,
        show_progress: bool = True
    ) -> bytearray:
        url = self.bunkr_parse(url)
        return await super().download_file(url, session, headers=headers, show_progress=show_progress)

    async def download_all(
        self,
        links: Iterable[str],
        session: aiohttp.ClientSession,
        headers: Optional[CaseInsensitiveDict] = None,
        show_progress: bool = True
    ) -> None:
        """Download the data from all given links and store them into corresponding files.
<<<<<<< HEAD

=======
>>>>>>> 57c0e500
        We override this method to only make requests to 2 links at a time,
        since bunkr.is can't handle more traffic and causes errors.
        """
        chunked_links = self.pairwise_skipping(self.links, chunk_size=2)
        for links in chunked_links:
            await super().download_all(links, session, headers=headers, show_progress=show_progress)


def get_downloaders(urls: Iterable[str], folder: Path, max_workers: int) -> List[Downloader]:
    """Get a list of downloaders for each supported type of URLs.
<<<<<<< HEAD

=======
>>>>>>> 57c0e500
    We shouldn't just assume that each URL will have the same netloc as
    the first one, so we need to classify them one by one, sort them to
    corresponding netloc URLs and create downloaders separately for individual
    netloc URLs they support.
    """
    mapping = {
        'cyberdrop.me': Downloader,
        'bunkr.is': BunkrDownloader,
        'pixl.is': Downloader,
        'putme.ga': Downloader,
        'cyberdrop.to': Downloader
    }
    downloader_links = {}
    for url in urls:
        domain = '.'.join(urlparse(url).netloc.split('.')[-2:])
        lst = downloader_links.setdefault(domain, [])
        lst.append(url)
    downloaders = []
    for domain, urls in downloader_links.items():
        if domain not in mapping:
            logging.error('Invalid URL!')
            raise ValueError('Invalid URL!')
        downloader = mapping[domain](
            urls, folder=folder, max_workers=max_workers)
        downloaders.append(downloader)
    return downloaders<|MERGE_RESOLUTION|>--- conflicted
+++ resolved
@@ -89,10 +89,6 @@
     ) -> None:
         """Download the content of given URL and store it in a file."""
         data = await self.download_file(url, session, headers=headers, show_progress=show_progress)
-<<<<<<< HEAD
-=======
-
->>>>>>> 57c0e500
         filename = url.split("/")[-1]
         await self.store_file(data, filename)
 
@@ -132,10 +128,7 @@
     @staticmethod
     def pairwise_skipping(it: Iterable[T], chunk_size: int) -> Tuple[T, ...]:
         """Iterate over tuples of the iterable of size `chunk_size` at a time.
-<<<<<<< HEAD
-
-=======
->>>>>>> 57c0e500
+
         If the elements can't be evenely split, the last tuple will be
         shrunk to accommodate the rest of the elements.
         """
@@ -174,10 +167,7 @@
         show_progress: bool = True
     ) -> None:
         """Download the data from all given links and store them into corresponding files.
-<<<<<<< HEAD
-
-=======
->>>>>>> 57c0e500
+
         We override this method to only make requests to 2 links at a time,
         since bunkr.is can't handle more traffic and causes errors.
         """
@@ -188,10 +178,7 @@
 
 def get_downloaders(urls: Iterable[str], folder: Path, max_workers: int) -> List[Downloader]:
     """Get a list of downloaders for each supported type of URLs.
-<<<<<<< HEAD
-
-=======
->>>>>>> 57c0e500
+
     We shouldn't just assume that each URL will have the same netloc as
     the first one, so we need to classify them one by one, sort them to
     corresponding netloc URLs and create downloaders separately for individual
