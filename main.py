import logging
import argparse
import asyncio
from pathlib import Path
from urllib.parse import urlparse
from utils.downloaders import get_downloaders
from utils.scrapers import get_scrapper

logging.basicConfig(
    level=logging.DEBUG,
    filename='logs.log',
    format='%(asctime)s:%(levelname)s:%(module)s:%(filename)s:%(lineno)d:%(message)s'
)

SUPPORTED_URLS = {'cyberdrop.me', 'bunkr.is', 'pixl.is', 'putme.ga'}

FILE_FORMATS = {
    'Images': {
        '.jpg', '.jpeg', '.png', '.gif',
        '.gif', '.webp', '.jpe', '.svg',
        '.tif', '.tiff', '.jif',
    },
    'Videos': {
        '.mpeg', '.avchd', '.webm', '.mpv',
        '.swf', '.avi', '.m4p', '.wmv',
        '.mp2', '.m4v', '.qt', '.mpe',
        '.mp4', '.flv', '.mov', '.mpg',
        '.ogg'
    }
}


def classify_media_files(path: Path) -> None:
    """Sort out files and videos to their own directories.
<<<<<<< HEAD

=======
>>>>>>> 57c0e500
    Args:
        path (Path): Path containing both images and files to be classified.
    """

    images = [filename for filename in path.iterdir() if filename.suffix in FILE_FORMATS['Images']]
    videos = [filename for filename in path.iterdir() if filename.suffix in FILE_FORMATS['Videos']]

    if not images or not videos:
        return

    images_folder = Path(path / 'Images')
    images_folder.mkdir(exist_ok=True)
    videos_folder = Path(path / 'Videos')
    videos_folder.mkdir(exist_ok=True)

    # Move the images and videos to appropriate directories
    for image in images:
        image.rename(images_folder / image.name)
    for video in videos:
        video.rename(videos_folder / video.name)


def parse_args() -> argparse.Namespace:
    """Parse out the command line arguments."""
    parser = argparse.ArgumentParser(
        description='Simple Script written in Python for download galleries of images / videos',
        epilog="Enjoy!!!"
    )
    parser.add_argument(
        '-u', '--url',
        help=f'The url which contains images or videos. Supported links: {", ".join(SUPPORTED_URLS)}',
        required=False,
        action='store'
    )
    parser.add_argument(
        '-p', '--progress',
        help='Show progress bar from each url. By default its False',
        action='store_true'
    )
    parser.add_argument(
        '-w', '--max-workers',
        help='Define the maximum amount of workers for downloading.',
        default=20,
        type=int
    )

    args = parser.parse_args()
    if args.url:
        if not urlparse(args.url).netloc in SUPPORTED_URLS:
            logging.error(f'Unsupported URL:{args.url}')
            raise ValueError('Unsupported URL link!')
    return args


async def main():
    args = parse_args()
    if args.url:
        scrapper = get_scrapper(args.url)
        with scrapper:
            title = scrapper.get_soup().select_one('title').text
            links = scrapper.result_links()
            if not links:
                logging.error(f'ValueError No links: {links}')
                raise ValueError('No links found, check the URL.')

        downloaders = get_downloaders(links, folder=Path(
            title), max_workers=args.max_workers)

        for downloader in downloaders:
            await downloader.download_content(show_progress=args.progress)
        classify_media_files(Path(title))


if __name__ == '__main__':
    asyncio.run(main())


# TODO: Re-add a way to redownload failed URLs and perhaps log them with the use of logging library<|MERGE_RESOLUTION|>--- conflicted
+++ resolved
@@ -32,10 +32,7 @@
 
 def classify_media_files(path: Path) -> None:
     """Sort out files and videos to their own directories.
-<<<<<<< HEAD
 
-=======
->>>>>>> 57c0e500
     Args:
         path (Path): Path containing both images and files to be classified.
     """
